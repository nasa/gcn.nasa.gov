# Copyright © 2023 United States Government as represented by the
# Administrator of the National Aeronautics and Space Administration.
<<<<<<< HEAD
# All Rights Reserved.
=======
# All Rights Reserved.

import os

from ..base.api import DateRangeDep, EpochDep, StepSizeDep, app
from ..base.schema import EphemSchema, TLESchema
from .ephem import BurstCubeEphem
from .tle import BurstCubeTLE

if os.environ.get("ARC_ENV") == "testing":

    @app.get("/testing/burstcube/ephem")
    async def burstcube_ephem(
        date_range: DateRangeDep, stepsize: StepSizeDep
    ) -> EphemSchema:
        """
        Returns the best TLE for BurstCube for a given epoch.
        """
        return BurstCubeEphem(
            begin=date_range["begin"], end=date_range["end"], stepsize=stepsize
        ).schema

    @app.get("/testing/burstcube/tle")
    async def burstcube_tle(
        epoch: EpochDep,
    ) -> TLESchema:
        """
        Returns the best TLE for BurstCube for a given epoch.
        """
        return BurstCubeTLE(epoch=epoch).schema
>>>>>>> c683568b
<|MERGE_RESOLUTION|>--- conflicted
+++ resolved
@@ -1,8 +1,5 @@
 # Copyright © 2023 United States Government as represented by the
 # Administrator of the National Aeronautics and Space Administration.
-<<<<<<< HEAD
-# All Rights Reserved.
-=======
 # All Rights Reserved.
 
 import os
@@ -32,5 +29,4 @@
         """
         Returns the best TLE for BurstCube for a given epoch.
         """
-        return BurstCubeTLE(epoch=epoch).schema
->>>>>>> c683568b
+        return BurstCubeTLE(epoch=epoch).schema