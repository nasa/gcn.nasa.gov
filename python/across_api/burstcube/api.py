# Copyright © 2023 United States Government as represented by the
# Administrator of the National Aeronautics and Space Administration.
# All Rights Reserved.

<<<<<<< HEAD
from .ephem import BurstCubeEphem
from .saa import BurstCubeSAA
from ..base.api import DateRangeDep, EpochDep, StepSizeDep, app
from ..base.schema import EphemGetSchema, SAASchema, TLESchema
=======
import os

from ..base.api import DateRangeDep, EpochDep, StepSizeDep, app
from ..base.schema import EphemSchema, TLESchema
from .ephem import BurstCubeEphem
>>>>>>> c683568b
from .tle import BurstCubeTLE
import os

if os.environ.get("ARC_ENV") == "testing":
<<<<<<< HEAD

    @app.get("/testing/burstcube/ephem")
    async def burstcube_ephem(
        date_range: DateRangeDep, stepsize: StepSizeDep
    ) -> EphemGetSchema:
        """
        Returns the best TLE for BurstCube for a given epoch.
        """
        return BurstCubeEphem(
            begin=date_range["begin"], end=date_range["end"], stepsize=stepsize
        ).schema

=======

    @app.get("/testing/burstcube/ephem")
    async def burstcube_ephem(
        date_range: DateRangeDep, stepsize: StepSizeDep
    ) -> EphemSchema:
        """
        Returns the best TLE for BurstCube for a given epoch.
        """
        return BurstCubeEphem(
            begin=date_range["begin"], end=date_range["end"], stepsize=stepsize
        ).schema

>>>>>>> c683568b
    @app.get("/testing/burstcube/tle")
    async def burstcube_tle(
        epoch: EpochDep,
    ) -> TLESchema:
        """
        Returns the best TLE for BurstCube for a given epoch.
        """
<<<<<<< HEAD
        return BurstCubeTLE(epoch=epoch).schema

    @app.get("/testing/burstcube/saa")
    async def burstcube_saa(
        date_range: DateRangeDep, stepsize: StepSizeDep
    ) -> SAASchema:
        """
        Returns the SAA entries for BurstCube for a given time range.
        """
        return BurstCubeSAA(
            begin=date_range["begin"], end=date_range["end"], stepsize=stepsize
        ).schema
=======
        return BurstCubeTLE(epoch=epoch).schema
>>>>>>> c683568b
<|MERGE_RESOLUTION|>--- conflicted
+++ resolved
@@ -2,36 +2,15 @@
 # Administrator of the National Aeronautics and Space Administration.
 # All Rights Reserved.
 
-<<<<<<< HEAD
-from .ephem import BurstCubeEphem
-from .saa import BurstCubeSAA
-from ..base.api import DateRangeDep, EpochDep, StepSizeDep, app
-from ..base.schema import EphemGetSchema, SAASchema, TLESchema
-=======
 import os
 
 from ..base.api import DateRangeDep, EpochDep, StepSizeDep, app
-from ..base.schema import EphemSchema, TLESchema
+from ..base.schema import EphemSchema, SAASchema, TLESchema
 from .ephem import BurstCubeEphem
->>>>>>> c683568b
+from .saa import BurstCubeSAA
 from .tle import BurstCubeTLE
-import os
 
 if os.environ.get("ARC_ENV") == "testing":
-<<<<<<< HEAD
-
-    @app.get("/testing/burstcube/ephem")
-    async def burstcube_ephem(
-        date_range: DateRangeDep, stepsize: StepSizeDep
-    ) -> EphemGetSchema:
-        """
-        Returns the best TLE for BurstCube for a given epoch.
-        """
-        return BurstCubeEphem(
-            begin=date_range["begin"], end=date_range["end"], stepsize=stepsize
-        ).schema
-
-=======
 
     @app.get("/testing/burstcube/ephem")
     async def burstcube_ephem(
@@ -44,7 +23,6 @@
             begin=date_range["begin"], end=date_range["end"], stepsize=stepsize
         ).schema
 
->>>>>>> c683568b
     @app.get("/testing/burstcube/tle")
     async def burstcube_tle(
         epoch: EpochDep,
@@ -52,7 +30,6 @@
         """
         Returns the best TLE for BurstCube for a given epoch.
         """
-<<<<<<< HEAD
         return BurstCubeTLE(epoch=epoch).schema
 
     @app.get("/testing/burstcube/saa")
@@ -60,11 +37,8 @@
         date_range: DateRangeDep, stepsize: StepSizeDep
     ) -> SAASchema:
         """
-        Returns the SAA entries for BurstCube for a given time range.
+        Returns the best TLE for BurstCube for a given epoch.
         """
         return BurstCubeSAA(
             begin=date_range["begin"], end=date_range["end"], stepsize=stepsize
-        ).schema
-=======
-        return BurstCubeTLE(epoch=epoch).schema
->>>>>>> c683568b
+        ).schema