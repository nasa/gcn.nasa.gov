--- conflicted
+++ resolved
@@ -1,11 +1,9 @@
-<<<<<<< HEAD
-from datetime import datetime
-from typing import Any, Optional
-=======
 # Copyright © 2023 United States Government as represented by the
 # Administrator of the National Aeronautics and Space Administration.
 # All Rights Reserved.
->>>>>>> 2bb84e67
+
+from datetime import datetime
+from typing import Any, Optional
 
 from pydantic import BaseModel, ConfigDict
 
