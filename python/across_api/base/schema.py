--- conflicted
+++ resolved
@@ -27,9 +27,6 @@
 # objects.
 AstropyTime = Annotated[
     Time,
-<<<<<<< HEAD
-    PlainSerializer(lambda x: x.utc.datetime, return_type=datetime),
-=======
     PlainSerializer(
         lambda x: x.utc.datetime,
         return_type=datetime,  # Union[datetime, List[datetime]],
@@ -42,7 +39,6 @@
         lambda x: x.utc.datetime.tolist(),
         return_type=List[datetime],
     ),
->>>>>>> 8587c082
 ]
 
 
