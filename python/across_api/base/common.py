# Copyright © 2023 United States Government as represented by the
# Administrator of the National Aeronautics and Space Administration.
# All Rights Reserved.

import os
from time import tzset
from typing import Any, List, Type

import astropy.units as u  # type: ignore
import numpy as np
from astropy.time import Time  # type: ignore
from fastapi import HTTPException
from pydantic import ValidationError

from .schema import BaseSchema

# Make sure we are working in UTC times
os.environ["TZ"] = "UTC"
tzset()


def round_time(t: Time, step: u.Quantity) -> Time:
    """
    Round an astropy Time object to a given time step. So for example, if
    step=1*u.s, then the time will be rounded to the nearest second. If step
    is 1*u.min, then the time will be rounded to the nearest minute.

    Parameters
    ----------
    t
        The time to round.
    step
        The time step to round to.

    Returns
    -------
        The rounded Time.
    """
    return Time(
        np.round(t.unix / step.to_value(u.s)) * step.to_value(u.s), format="unix"
    )


<<<<<<< HEAD
=======
def ceil_time(t: Time, step: u.Quantity) -> Time:
    """
    Round up an astropy Time object to a given time step. So for example, if
    step=1*u.s, then the time will be rounded to the next nearest second. If step
    is 1*u.min, then the time will be rounded to the next nearest minute.

    Parameters
    ----------
    t
        The time to round.
    step
        The time step to round to.

    Returns
    -------
        The rounded Time.
    """
    return Time(
        np.ceil(t.unix / step.to_value(u.s)) * step.to_value(u.s), format="unix"
    )


def floor_time(t: Time, step: u.Quantity) -> Time:
    """
    Round down an astropy Time object to a given time step. So for example, if
    step=1*u.s, then the time will be rounded down to the second. If step
    is 1*u.min, then the time will be rounded down to the minute.

    Parameters
    ----------
    t
        The time to round.
    step
        The time step to round to.

    Returns
    -------
        The rounded Time.
    """
    return Time(
        np.floor(t.unix / step.to_value(u.s)) * step.to_value(u.s), format="unix"
    )


>>>>>>> cfb3c6d1
class ACROSSAPIBase:
    """Common methods for ACROSS API Classes. Most of these are to do with reading and writing classes out as JSON/dicts."""

    # Main definitions
    mission: str = "ACROSS"

    # Allowed time to cache result
    _cache_time = 300  # 300s = 5 mins

    # Schema types
    _schema: Type[BaseSchema]
    _get_schema: Type[BaseSchema]
    _put_schema: Type[BaseSchema]
    _post_schema: Type[BaseSchema]
    _del_schema: Type[BaseSchema]
    _entry_schema: Type[BaseSchema]

    # Common things in API classes
    entries: List[Any] = []

    def __getitem__(self, i: int) -> Any:
        return self.entries[i]

    @property
    def api_name(self) -> str:
        """Ensure api_name is of the form MissionActivity

        Returns
        -------
            API Name
        """
        return f"{self.mission}{self.__class__.__name__.replace(self.mission,'')}"

    @property
    def schema(self) -> Any:
        """Return pydantic schema for this API class

        Returns
        -------
        object
            Pydantic Schema
        """
        return self._schema.model_validate(self)

    def validate_get(self) -> bool:
        """Validate arguments for GET

        Returns
        -------
            Do arguments validate? True | False
        """
        try:
            self._get_schema.model_validate(self)
        except ValidationError as e:
            raise HTTPException(422, e.errors())
        return True

    def validate_put(self) -> bool:
        """Validate if value to be PUT matches Schema

        Returns
        -------
            Is it validated? True | False
        """
        try:
            self._put_schema.model_validate(self.__dict__)
        except ValidationError as e:
            raise HTTPException(422, e.errors())
        return True

    def validate_post(self) -> bool:
        """Validate if value to be POST matches Schema

        Returns
        -------
            Is it validated? True | False
        """
        try:
            self._post_schema.model_validate(self.__dict__)
        except ValidationError as e:
            raise HTTPException(422, e.errors())

        return True

    def validate_del(self) -> bool:
        """Validate if value to be POST matches Schema

        Returns
        -------
            Is it validated? True | False
        """
        try:
            self._del_schema.model_validate(self.__dict__)
        except ValidationError as e:
            raise HTTPException(422, e.errors())

        return True<|MERGE_RESOLUTION|>--- conflicted
+++ resolved
@@ -41,8 +41,6 @@
     )
 
 
-<<<<<<< HEAD
-=======
 def ceil_time(t: Time, step: u.Quantity) -> Time:
     """
     Round up an astropy Time object to a given time step. So for example, if
@@ -87,7 +85,6 @@
     )
 
 
->>>>>>> cfb3c6d1
 class ACROSSAPIBase:
     """Common methods for ACROSS API Classes. Most of these are to do with reading and writing classes out as JSON/dicts."""
 
