--- conflicted
+++ resolved
@@ -1,8 +1,5 @@
 # Copyright © 2023 United States Government as represented by the
 # Administrator of the National Aeronautics and Space Administration.
-<<<<<<< HEAD
-# All Rights Reserved.
-=======
 # All Rights Reserved.
 
 from .ephem import SwiftEphem
@@ -31,5 +28,4 @@
         """
         Returns the best TLE for Swift for a given epoch.
         """
-        return SwiftTLE(epoch=epoch).schema
->>>>>>> c683568b
+        return SwiftTLE(epoch=epoch).schema