--- conflicted
+++ resolved
@@ -6,20 +6,13 @@
 
 from across_api.base.api import app
 from across_api.across.api import *  # noqa F401
-<<<<<<< HEAD
-=======
 from across_api.across.api import *  # noqa F401
->>>>>>> 1a37844e
 from across_api.burstcube.api import *  # noqa F401
 from env import feature
 
 if feature("LABS"):
     handler = Mangum(app, api_gateway_base_path="/labs/api/v1", lifespan="off")
 else:
-<<<<<<< HEAD
-    handler = lambda *_, **__: {"statusCode": 404}  # type: ignore  # noqa E731
-=======
 
     def handler(*_, **__):  # type: ignore
-        return {"statusCode": 404}
->>>>>>> 1a37844e
+        return {"statusCode": 404}