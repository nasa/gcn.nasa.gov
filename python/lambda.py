# Copyright © 2023 United States Government as represented by the
# Administrator of the National Aeronautics and Space Administration.
# All Rights Reserved.

from mangum import Mangum

from across_api.base.api import app
from across_api.across.api import *  # noqa F401
from env import feature

if feature("LABS"):
    handler = Mangum(app, api_gateway_base_path="/labs/api/v1", lifespan="off")
else:
<<<<<<< HEAD
    handler = lambda *_, **__: {"statusCode": 404}  # type: ignore  # noqa E731
=======

    def handler(*_, **__):  # type: ignore
        return {"statusCode": 404}
>>>>>>> e034f6f7
<|MERGE_RESOLUTION|>--- conflicted
+++ resolved
@@ -11,10 +11,5 @@
 if feature("LABS"):
     handler = Mangum(app, api_gateway_base_path="/labs/api/v1", lifespan="off")
 else:
-<<<<<<< HEAD
-    handler = lambda *_, **__: {"statusCode": 404}  # type: ignore  # noqa E731
-=======
-
     def handler(*_, **__):  # type: ignore
-        return {"statusCode": 404}
->>>>>>> e034f6f7
+        return {"statusCode": 404}