/*!
 * Copyright © 2023 United States Government as represented by the
 * Administrator of the National Aeronautics and Space Administration.
 * All Rights Reserved.
 *
 * SPDX-License-Identifier: Apache-2.0
 */
import { tables } from '@architect/functions'
import type { DynamoDB } from '@aws-sdk/client-dynamodb'
import { type DynamoDBDocument } from '@aws-sdk/lib-dynamodb'
import { search as getSearch } from '@nasa-gcn/architect-functions-search'
import {
  DynamoDBAutoIncrement,
  DynamoDBHistoryAutoIncrement,
} from '@nasa-gcn/dynamodb-autoincrement'
import { redirect } from '@remix-run/node'
import memoizee from 'memoizee'

<<<<<<< HEAD
import type { User } from '../_gcn._auth/user.server'
import { getUser } from '../_gcn._auth/user.server'
import {
  bodyIsValid,
  formatAuthor,
  parseEventFromSubject,
  subjectIsValid,
} from './circulars.lib'
import type {
  Circular,
  CircularGroupingMetadata,
=======
import { type User, getUser } from '../_gcn._auth/user.server'
import { bodyIsValid, formatAuthor, subjectIsValid } from './circulars.lib'
import type {
  Circular,
  CircularChangeRequest,
>>>>>>> 60e6ed1e
  CircularMetadata,
} from './circulars.lib'

// A type with certain keys required.
type Require<T, K extends keyof T> = Omit<T, K> & Required<Pick<T, K>>

export const group = 'gcn.nasa.gov/circular-submitter'
export const moderatorGroup = 'gcn.nasa.gov/circular-moderator'

const getDynamoDBAutoIncrement = memoizee(
  async function () {
    const db = await tables()
    const doc = db._doc as unknown as DynamoDBDocument

    const tableName = db.name('circulars')
    const counterTableName = db.name('auto_increment_metadata')
    const dangerously =
      (await (db._db as unknown as DynamoDB).config.endpoint?.())?.hostname ==
      'localhost'

    return new DynamoDBAutoIncrement({
      doc,
      counterTableName,
      counterTableKey: { tableName: 'circulars' },
      tableName,
      attributeName: 'circularId',
      initialValue: 1,
      dangerously,
    })
  },
  { promise: true }
)

async function getDynamoDBVersionAutoIncrement(circularId: number) {
  const db = await tables()
  const doc = db._doc as unknown as DynamoDBDocument
  const counterTableName = db.name('circulars')
  const tableName = db.name('circulars_history')
  const dangerously =
    (await (db._db as unknown as DynamoDB).config.endpoint?.())?.hostname ==
    'localhost'

  return new DynamoDBHistoryAutoIncrement({
    doc,
    counterTableName,
    counterTableKey: { circularId },
    attributeName: 'version',
    tableName,
    initialValue: 1,
    dangerously,
  })
}

/** convert a date in format mm-dd-yyyy (or YYYY-MM_DD) to ms since 01/01/1970 */
function parseDate(date?: string) {
  return date ? new Date(date).getTime() : NaN
}

/** take input string and return start/end times based on string value */
function fuzzyTimeRange(fuzzyTime?: string) {
  const now = Date.now()
  switch (fuzzyTime) {
    case 'now': // current time
      return now
    case 'hour': // 1 hour ago
      return now - 3600000
    case 'today': // 00:00:00 of same day
      return new Date().setHours(0, 0, 0, 0)
    case 'day': // 24 hours ago
      return now - 86400000
    case 'week': // 7 days ago
      return now - 86400000 * 7
    case 'month': // 30 days ago
      return now - 86400000 * 30
    case 'year': // 365 days ago
      return now - 86400000 * 365
    case 'mtd': // month to date
      return new Date(
        new Date().getFullYear(),
        new Date().getMonth(),
        1
      ).getTime()
    case 'ytd': // year to date
      return new Date(new Date().getFullYear(), 0).getTime()
    default:
      return NaN
  }
}

function getValidDates(startDate?: string, endDate?: string) {
  const startTimestamp = fuzzyTimeRange(startDate) || parseDate(startDate)
  const endTimestamp = fuzzyTimeRange(endDate) || parseDate(endDate) + 86400000
  return [startTimestamp, endTimestamp]
}

export async function search({
  query,
  page,
  limit,
  startDate,
  endDate,
}: {
  query?: string
  page?: number
  limit?: number
  startDate?: string
  endDate?: string
}): Promise<{
  items: CircularMetadata[]
  totalPages: number
  totalItems: number
}> {
  const client = await getSearch()

  const [startTime, endTime] = getValidDates(startDate, endDate)

  const {
    body: {
      hits: {
        total: { value: totalItems },
        hits,
      },
    },
  } = await client.search({
    index: 'circulars',
    body: {
      query: {
        bool: {
          must: query
            ? {
                multi_match: {
                  query,
                  fields: ['submitter', 'subject', 'body'],
                },
              }
            : undefined,
          filter: {
            range: {
              createdOn: {
                gte: startTime,
                lte: endTime,
              },
            },
          },
        },
      },
      fields: ['subject'],
      _source: false,
      sort: {
        circularId: {
          order: 'desc',
        },
      },
      from: page && limit && page * limit,
      size: limit,
      track_total_hits: true,
    },
  })

  const items = hits.map(
    ({
      _id: circularId,
      fields: {
        subject: [subject],
      },
    }: {
      _id: string
      fields: { subject: string[] }
    }) => ({
      circularId,
      subject,
    })
  )

  const totalPages = limit ? Math.ceil(totalItems / limit) : 1

  return { items, totalPages, totalItems }
}

/** Get a circular by ID. */
export async function get(
  circularId: number,
  version?: number
): Promise<Circular> {
  const circularVersions = await getDynamoDBVersionAutoIncrement(circularId)
  const result = await circularVersions.get(version)
  if (!result)
    throw new Response(null, {
      status: 404,
    })
  return result as Circular
}

/** Delete a circular by ID.
 * Throws an HTTP error if:
 *  - The current user is not signed in
 *  - The current user is not in the moderator group
 */
export async function remove(circularId: number, request: Request) {
  const user = await getUser(request)
  if (!user?.groups.includes('gcn.nasa.gov/circular-moderator'))
    throw new Response('User is not a moderator', {
      status: 403,
    })

  const db = await tables()
  await db.circulars.delete({ circularId })
}

/**
 * Adds a new entry into the GCN Circulars table WITHOUT authentication
 */
export async function putRaw(
  item: Require<Omit<Circular, 'createdOn' | 'circularId'>, 'submittedHow'>
): Promise<Circular> {
  const autoincrement = await getDynamoDBAutoIncrement()
  const createdOn = Date.now()
  const circularId = await autoincrement.put({ createdOn, ...item })
  return { ...item, createdOn, circularId }
}

/**
 * Adds a new entry into the GCN Circulars table
 *
 * Throws an HTTP error if:
 *  - The current user is not signed in, verified by the class's #sub and #groups properties
 *  - The current user is not in the submitters group
 *  - Body or Subject are blank
 * @param body - main content of the Circular
 * @param subject - the title/subject line of the Circular
 */
export async function put(
  item: Require<
    Omit<
      Circular,
      'sub' | 'submitter' | 'createdOn' | 'circularId' | 'eventId'
    >,
    'submittedHow'
  >,
  user?: User
) {
  if (!user?.groups.includes(group))
    throw new Response('User is not in the submitters group', {
      status: 403,
    })

  validateCircular(item.subject, item.body)

  const eventId = parseEventFromSubject(item.subject)
  return await putRaw({
    sub: user.sub,
    submitter: formatAuthor(user),
    eventId,
    ...item,
  })
}

export async function circularRedirect(query: string) {
  const validCircularSearchStyles =
    /^\s*(?:GCN)?\s*(?:CIRCULAR)?\s*(-?\d+(?:\.\d)?)\s*$/i
  const circularId = parseFloat(
    validCircularSearchStyles.exec(query)?.[1] || ''
  )
  if (!isNaN(circularId)) {
    const db = await tables()
    const result = await db.circulars.get({ circularId })
    if (!result) return
    const circularURL = `/circulars/${circularId}`
    throw redirect(circularURL)
  }
}

<<<<<<< HEAD
export async function getCircularsByEventIds(
  eventIds: string[]
): Promise<Circular[]> {
  const db = await tables()
  const promises = eventIds.map(async (eventId) => {
    const params = {
      TableName: 'circulars',
      IndexName: 'circularEventId',
      KeyConditionExpression: 'eventId = :eventId',
      ExpressionAttributeValues: {
        ':eventId': eventId,
      },
    }

    const result = await db.circulars.query(params)

    if (result.Items) {
      const circulars: Circular[] = result.Items as Circular[]
      return circulars
    } else {
      return [] as Circular[]
    }
  })
  const results = await Promise.all(promises)
  const circulars: Circular[] = []
  return circulars.concat(...results)
}

export async function groupCircularsBySynonyms({
  synonyms,
  circulars,
}: {
  synonyms: Record<string, string[]>
  circulars: Circular[]
}) {
  const circularDictionary = {} as Record<string, Circular>
  circulars.forEach((circular) => {
    if (!circular.eventId) return
    circularDictionary[circular.eventId] = circular
  })
  const groupedCirculars = [] as CircularGroupingMetadata[]
  Object.keys(synonyms).forEach((synonymKey: string) => {
    const circularArray = [] as Circular[]
    synonyms[synonymKey].forEach((event) => {
      circularArray.push(circularDictionary[event])
    })
    groupedCirculars.push({ id: synonymKey, circulars: circularArray })
  })
  return { groups: groupedCirculars }
=======
/**
 * Gets all entries in circulars_history for a given circularId
 * @param circularId
 * @returns an array of previous versions of a Circular sorted by version
 */
export async function getVersions(circularId: number): Promise<number[]> {
  const circularVersionsAutoIncrement =
    await getDynamoDBVersionAutoIncrement(circularId)
  return await circularVersionsAutoIncrement.list()
}

/**
 * Creates a set of changes in circulars_change_requests for users
 * who do not have moderator permissions
 *
 * Throws an HTTP error if:
 *  - The subject is invalid
 *  - The body is invalid
 *  - The user is not signed in
 *
 * @param circularId
 * @param body
 * @param subject
 * @param request
 */
export async function createChangeRequest(
  circularId: number,
  body: string,
  subject: string,
  request: Request
) {
  validateCircular(subject, body)
  const user = await getUser(request)
  if (!user)
    throw new Response('User is not signed in', {
      status: 403,
    })
  const requestor = formatAuthor(user)
  const db = await tables()
  await db.circulars_change_requests.put({
    circularId,
    body,
    subject,
    requestorSub: user.sub,
    requestor,
  })
}

/**
 * Gets all change requests for a given circular
 * @param circularId
 * @returns
 */
export async function getChangeRequests(
  circularId: number
): Promise<CircularChangeRequest[]> {
  const db = await tables()
  return (
    await db.circulars_change_requests.query({
      KeyConditionExpression: 'circularId = :circularId',
      ExpressionAttributeValues: {
        ':circularId': circularId,
      },
      ProjectionExpression: 'circularId, requestor, requestorSub',
    })
  ).Items
}

/**
 * Verifies the current user and deletes a specific change request.
 *
 * Throws an HTTP error if:
 *  - The current user is not signed in
 *  - The current user is not the same as the user who requested
 *    the changed, OR the current user is not a moderator
 *
 * @param circularId
 * @param requestorSub
 * @param request
 */
export async function deleteChangeRequest(
  circularId: number,
  requestorSub: string,
  request: Request
): Promise<void> {
  const user = await getUser(request)
  if (!user) throw new Response(null, { status: 403 })
  if (requestorSub !== user.sub || !user.groups.includes(moderatorGroup))
    throw new Response(
      'Change requests may only be deleted by the user that submitted them or moderators',
      { status: 403 }
    )

  await deleteChangeRequestRaw(circularId, requestorSub)
}

/**
 * Delete a specific change request
 * @param circularId
 * @param requestorSub
 */
async function deleteChangeRequestRaw(
  circularId: number,
  requestorSub: string
) {
  const db = await tables()
  await db.circulars_change_requests.delete({
    circularId,
    requestorSub,
  })
}

/**
 * Applies a change request on behalf of another user. This
 * method creates a new version and deletes the change
 * request once completed
 *
 * Throws an HTTP error if:
 *  - The current user is not a moderator
 *  - No change request is found with the provided requestor
 *    information
 *
 * @param circularId
 * @param requestorSub
 * @param request
 */
export async function approveChangeRequest(
  circularId: number,
  requestorSub: string,
  request: Request
) {
  const user = await getUser(request)
  if (!user?.groups.includes(moderatorGroup))
    throw new Response('User is not in the moderators group', {
      status: 403,
    })

  const changeRequest = await getChangeRequest(circularId, requestorSub)

  const autoincrementVersion = await getDynamoDBVersionAutoIncrement(circularId)

  await autoincrementVersion.put({
    body: changeRequest.body,
    subject: changeRequest.subject,
    editedBy: `${formatAuthor(user)} on behalf of ${changeRequest.requestor}`,
    createdOn: Date.now(),
  })

  await deleteChangeRequestRaw(circularId, requestorSub)
}

async function getChangeRequest(circularId: number, requestorSub: string) {
  const db = await tables()
  const changeRequest = (await db.circulars_change_requests.get({
    circularId,
    requestorSub,
  })) as CircularChangeRequest

  if (!changeRequest)
    throw new Response('No change request found', { status: 404 })
  return changeRequest
}

function validateCircular(subject: string, body: string) {
  if (!subjectIsValid(subject))
    throw new Response('subject is invalid', { status: 400 })
  if (!bodyIsValid(body)) throw new Response('body is invalid', { status: 400 })
>>>>>>> 60e6ed1e
}<|MERGE_RESOLUTION|>--- conflicted
+++ resolved
@@ -16,25 +16,11 @@
 import { redirect } from '@remix-run/node'
 import memoizee from 'memoizee'
 
-<<<<<<< HEAD
-import type { User } from '../_gcn._auth/user.server'
-import { getUser } from '../_gcn._auth/user.server'
-import {
-  bodyIsValid,
-  formatAuthor,
-  parseEventFromSubject,
-  subjectIsValid,
-} from './circulars.lib'
-import type {
-  Circular,
-  CircularGroupingMetadata,
-=======
 import { type User, getUser } from '../_gcn._auth/user.server'
-import { bodyIsValid, formatAuthor, subjectIsValid } from './circulars.lib'
+import { bodyIsValid, formatAuthor, parseEventFromSubject, subjectIsValid } from './circulars.lib'
 import type {
   Circular,
   CircularChangeRequest,
->>>>>>> 60e6ed1e
   CircularMetadata,
 } from './circulars.lib'
 
@@ -307,7 +293,6 @@
   }
 }
 
-<<<<<<< HEAD
 export async function getCircularsByEventIds(
   eventIds: string[]
 ): Promise<Circular[]> {
@@ -357,7 +342,7 @@
     groupedCirculars.push({ id: synonymKey, circulars: circularArray })
   })
   return { groups: groupedCirculars }
-=======
+
 /**
  * Gets all entries in circulars_history for a given circularId
  * @param circularId
@@ -525,5 +510,4 @@
   if (!subjectIsValid(subject))
     throw new Response('subject is invalid', { status: 400 })
   if (!bodyIsValid(body)) throw new Response('body is invalid', { status: 400 })
->>>>>>> 60e6ed1e
 }