/*!
 * Copyright © 2023 United States Government as represented by the
 * Administrator of the National Aeronautics and Space Administration.
 * All Rights Reserved.
 *
 * SPDX-License-Identifier: Apache-2.0
 */
import type { HeadersFunction, LoaderFunctionArgs } from '@remix-run/node'
import { json } from '@remix-run/node'
import { Link, useLoaderData, useRouteLoaderData } from '@remix-run/react'
import { Button, ButtonGroup, CardBody, Icon } from '@trussworks/react-uswds'
import { useState } from 'react'
import invariant from 'tiny-invariant'

import type { loader as parentLoader } from '../_gcn.circulars.$circularId/route'
import { get } from '../_gcn.circulars/circulars.server'
import { MarkdownBody, PlainTextBody } from './Body'
import { FrontMatter } from './FrontMatter'
import DetailsDropdownButton from '~/components/DetailsDropdownButton'
import DetailsDropdownContent from '~/components/DetailsDropdownContent'
<<<<<<< HEAD
import { origin } from '~/lib/env.server'
import {
  getCanonicalUrlHeaders,
  pickHeaders,
  publicStaticShortTermCacheControlHeaders,
} from '~/lib/headers.server'
=======
import { feature, origin } from '~/lib/env.server'
import { getCanonicalUrlHeaders, pickHeaders } from '~/lib/headers.server'
>>>>>>> 3e6e0e13
import { useSearchString } from '~/lib/utils'
import { useFeature } from '~/root'
import type { BreadcrumbHandle } from '~/root/Title'

export const handle: BreadcrumbHandle<typeof loader> = {
  breadcrumb({ data }) {
    if (data) {
      const { subject, version } = data
      return `${version ? `v${version} - ` : ''} ${subject}`
    }
  },
}

export async function loader({
  params: { circularId, version },
}: LoaderFunctionArgs) {
  invariant(circularId)
  const result = await get(
    parseFloat(circularId),
    version ? parseFloat(version) : undefined
  )

  return json(result, {
    headers: {
      ...getCanonicalUrlHeaders(new URL(`/circulars/${circularId}`, origin)),
    },
  })
}

export function shouldRevalidate() {
  return true
}

export const headers: HeadersFunction = ({ loaderHeaders }) =>
  pickHeaders(loaderHeaders, ['Link'])

export default function () {
  const { circularId, body, bibcode, version, format, ...frontMatter } =
    useLoaderData<typeof loader>()
  const searchString = useSearchString()
  const Body =
    useFeature('CIRCULARS_MARKDOWN') && format === 'text/markdown'
      ? MarkdownBody
      : PlainTextBody

  const result = useRouteLoaderData<typeof parentLoader>(
    'routes/_gcn.circulars.$circularId'
  )

  const latest = version && !result?.history.includes(version)
  const linkString = `/circulars/${circularId}${
    !latest && version ? `/${version}` : ''
  }`
  return (
    <>
      <ButtonGroup>
        <Link to={`/circulars${searchString}`} className="usa-button">
          <div className="position-relative">
            <Icon.ArrowBack
              role="presentation"
              className="position-absolute top-0 left-0"
            />
          </div>
          &nbsp;&nbsp;&nbsp;&nbsp;&nbsp;&nbsp;Back
        </Link>
        <ButtonGroup type="segmented">
          <Link
            to={`${linkString}.txt`}
            className="usa-button usa-button--outline"
            reloadDocument
          >
            Text
          </Link>
          <Link
            to={`${linkString}.json`}
            className="usa-button usa-button--outline"
            reloadDocument
          >
            JSON
          </Link>
          {bibcode ? (
            <Link
              to={`https://ui.adsabs.harvard.edu/abs/${bibcode}`}
              className="usa-button usa-button--outline"
            >
              Cite (ADS)
            </Link>
          ) : (
            <Button
              type="button"
              disabled
              outline
              title="The ADS entry for this Circular is not yet available. ADS entries are updated every week on Monday at 08:00 UTC. Please check back later."
            >
              Cite (ADS)
            </Button>
          )}
        </ButtonGroup>
        <Link
          className="usa-button usa-button--outline"
          to={`/circulars/correction/${circularId}`}
        >
          Request Correction
        </Link>
        {result?.history && result.history.length > 0 && (
          <CircularsHistory circular={circularId} history={result?.history} />
        )}
        {result?.userIsModerator && (
          <Link
            to={`/circulars/edit/${circularId}`}
            className="usa-button usa-button--outline"
          >
            Edit
          </Link>
        )}
      </ButtonGroup>
      <h1 className="margin-bottom-0">GCN Circular {circularId}</h1>
      <FrontMatter {...frontMatter} />
      <Body className="margin-y-2">{body}</Body>
    </>
  )
}

function CircularsHistory({
  circular,
  history,
}: {
  circular: number
  history?: number[]
}) {
  const [showVersions, setShowVersions] = useState<boolean>(false)

  return (
    <>
      <DetailsDropdownButton
        outline
        onClick={() => {
          setShowVersions((shown) => !shown)
        }}
      >
        Versions
      </DetailsDropdownButton>
      {showVersions && (
        <DetailsDropdownContent>
          <CardBody>
            <Link
              onClick={() => setShowVersions(!showVersions)}
              to={`/circulars/${circular}`}
            >
              Latest
            </Link>
            {history &&
              history.map((version) => (
                <div key={version}>
                  <Link
                    onClick={() => setShowVersions(!showVersions)}
                    to={`/circulars/${circular}/${version}`}
                  >
                    Version {version}
                  </Link>
                </div>
              ))}
          </CardBody>
        </DetailsDropdownContent>
      )}
    </>
  )
}<|MERGE_RESOLUTION|>--- conflicted
+++ resolved
@@ -18,17 +18,8 @@
 import { FrontMatter } from './FrontMatter'
 import DetailsDropdownButton from '~/components/DetailsDropdownButton'
 import DetailsDropdownContent from '~/components/DetailsDropdownContent'
-<<<<<<< HEAD
 import { origin } from '~/lib/env.server'
-import {
-  getCanonicalUrlHeaders,
-  pickHeaders,
-  publicStaticShortTermCacheControlHeaders,
-} from '~/lib/headers.server'
-=======
-import { feature, origin } from '~/lib/env.server'
 import { getCanonicalUrlHeaders, pickHeaders } from '~/lib/headers.server'
->>>>>>> 3e6e0e13
 import { useSearchString } from '~/lib/utils'
 import { useFeature } from '~/root'
 import type { BreadcrumbHandle } from '~/root/Title'
