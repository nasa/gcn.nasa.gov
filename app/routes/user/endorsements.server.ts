--- conflicted
+++ resolved
@@ -219,16 +219,10 @@
         this.#addUserToGroup(requestorSub),
         clearUserToken(requestorSub)
       )
-<<<<<<< HEAD
       requestorMessage +=
         `
-=======
-      requestorMessage += `
       
-      As an approved user, you may now submit GCN Circulars at ${origin}/circulars/new and be requested for endorsement by other users.
->>>>>>> 6071473a
-      
-      As an approved user, you may submit GCN Circulars at ${origin}/circulars/new and be requested for endorsement by other users.` +
+      As an approved user, you may now submit GCN Circulars at ${origin}/circulars/new and be requested for endorsement by other users.` +
         endorsementsCTA
     } else if (status === 'reported')
       promiseArray.push(
@@ -258,12 +252,8 @@
         body:
           dedent`Your changes to ${requestorEmail}'s peer endorsement request have been processed. They will receive an email as well to confirm the new status.
         
-<<<<<<< HEAD
         No further action is required on your part for this user's request.` +
           endorsementsCTA,
-=======
-        Review your endorsement requests here: ${origin}/user/endorsements`,
->>>>>>> 6071473a
       })
     )
 
