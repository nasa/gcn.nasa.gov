--- conflicted
+++ resolved
@@ -228,11 +228,6 @@
                   placeholder="Search"
                   size="small"
                   onSubmit={mockSubmit}
-<<<<<<< HEAD
-                  color="white"
-                  key="searchbar"
-=======
->>>>>>> 482c86f7
                 />,
               ]}
               onToggleMobileNav={onClick}
